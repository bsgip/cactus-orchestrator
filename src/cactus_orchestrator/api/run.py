--- conflicted
+++ resolved
@@ -382,11 +382,7 @@
     run_resource_names = get_resource_names(run.teststack_id)
 
     # request runner starts run
-<<<<<<< HEAD
-    async with ClientSession(
-        base_url=RUNNER_POD_URL.format(pod_fqdn=pod_fqdn, pod_port=POD_HARNESS_RUNNER_MANAGEMENT_PORT),
-        timeout=ClientTimeout(30),
-    ) as s:
+    async with ClientSession(base_url=run_resource_names.runner_base_url, timeout=ClientTimeout(30)) as s:
         try:
             await RunnerClient.start(s)
         except RunnerClientException as exc:
@@ -400,10 +396,6 @@
             # raising server error as default
             logger.error(exc)
             raise HTTPException(HTTPStatus.INTERNAL_SERVER_ERROR)
-=======
-    async with ClientSession(base_url=run_resource_names.runner_base_url, timeout=ClientTimeout(30)) as s:
-        await RunnerClient.start(s)
->>>>>>> a2fb0d2f
 
     # update status
     await update_run_run_status(session=db.session, run_id=run.run_id, run_status=RunStatus.started)

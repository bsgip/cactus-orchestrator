import asyncio
import logging
import os
from datetime import datetime, timezone
from http import HTTPStatus
from typing import Annotated

from cactus_runner.client import ClientSession, ClientTimeout, RunnerClient, RunnerClientException
from cactus_runner.models import RequestData, RequestList
from cactus_runner.models import RunGroup as RunRequestRunGroup
from cactus_runner.models import RunnerStatus, RunRequest, TestCertificates, TestConfig, TestDefinition, TestUser
from cactus_test_definitions import CSIPAusVersion
from cactus_test_definitions.client import TestProcedure
from cryptography import x509
from fastapi import APIRouter, Depends, HTTPException, Query, Response
from fastapi_async_sqlalchemy import db
from fastapi_pagination import Page, paginate
from sqlalchemy.exc import NoResultFound
from sqlalchemy.ext.asyncio import AsyncSession

from cactus_orchestrator.api.common import select_user_or_raise, select_user_run_group_or_raise
from cactus_orchestrator.auth import AuthPerm, UserContext, jwt_validator
from cactus_orchestrator.crud import (
    ACTIVE_RUN_STATUSES,
    create_runartifact,
    delete_runs,
    insert_run_for_run_group,
    select_active_runs_for_user,
    select_runs_for_group,
    select_user_run,
    select_user_run_with_artifact,
    update_run_run_status,
    update_run_with_runartifact_and_finalise,
)
from cactus_orchestrator.k8s.resource import (
    RunResourceNames,
    generate_dynamic_test_stack_id,
    generate_envoy_dcap_uri,
    generate_static_test_stack_id,
    get_resource_names,
    get_template_names,
)
from cactus_orchestrator.k8s.resource.create import add_ingress_rule, clone_service, clone_statefulset, wait_for_pod
from cactus_orchestrator.k8s.resource.delete import delete_service, delete_statefulset, remove_ingress_rule
from cactus_orchestrator.model import Run, RunArtifact, RunStatus
from cactus_orchestrator.schema import InitRunRequest, InitRunResponse, RunResponse, RunStatusResponse, StartRunResponse
from cactus_orchestrator.settings import CactusOrchestratorException, get_current_settings

logger = logging.getLogger(__name__)


router = APIRouter()


def map_run_to_run_response(run: Run) -> RunResponse:
    status = RunStatusResponse.finalised
    if run.run_status == RunStatus.initialised:
        status = RunStatusResponse.initialised
    elif run.run_status == RunStatus.started:
        status = RunStatusResponse.started
    elif run.run_status == RunStatus.provisioning:
        status = RunStatusResponse.provisioning

    return RunResponse(
        run_id=run.run_id,
        test_procedure_id=run.testprocedure_id,
        test_url=generate_envoy_dcap_uri(get_resource_names(run.teststack_id)),
        status=status,
        all_criteria_met=run.all_criteria_met,
        created_at=run.created_at,
        finalised_at=run.finalised_at,
        is_device_cert=run.is_device_cert,
    )


async def prepare_run_for_delete(run: Run) -> None:
    if run.run_status in ACTIVE_RUN_STATUSES:
        try:
            resource_names = get_resource_names(run.teststack_id)
            await teardown_teststack(resource_names)
        except Exception as exc:
            logger.error(f"Error tearing down test stack for run {run.run_id}", exc_info=exc)


async def wait_for_runner_health(s: ClientSession) -> None:
    """Executes the RunnerClient.health function (which works pre-init) until it successfully connects (or enough
    attempts have passed). This is primarily to avoid situations where k8's says a pod is ready to go but the runner
    is either not fully up or networking isn't routing"""

    MAX_ATTEMPTS = 5

    for attempt in range(MAX_ATTEMPTS):
        try:
            if await RunnerClient.health(s):
                logger.debug(f"Runner is healthy after attempt {attempt}")
                return
        except Exception as exc:
            logger.error(f"Failure accessing RunnerClient.health attempt {attempt}", exc_info=exc)

        # Add a slight delay to give the pod a chance to standup
        await asyncio.sleep(2)

    raise CactusOrchestratorException(
        f"Unable to fetch health from RunnerClient after {attempt+1} attempts. Will be treated as a failed start."
    )


@router.get("/run_group/{run_group_id}/run", status_code=HTTPStatus.OK)
async def get_group_runs_paginated(
    run_group_id: int,
    user_context: Annotated[UserContext, Depends(jwt_validator.verify_jwt_and_check_perms({AuthPerm.user_all}))],
    finalised: bool | None = Query(default=None),
    created_after: datetime = Query(default=None),
) -> Page[RunResponse]:
    # check permissions
    await select_user_run_group_or_raise(db.session, user_context, run_group_id)

    # get runs
    runs = await select_runs_for_group(db.session, run_group_id, finalised=finalised, created_at_gte=created_after)

    if runs:
        resp = [map_run_to_run_response(run) for run in runs if run]
    else:
        resp = []
    return paginate(resp)


@router.post(
    "/run_group/{run_group_id}/run",
    status_code=HTTPStatus.CREATED,
)
async def spawn_teststack_and_init_run(
    test: InitRunRequest,
    run_group_id: int,
    user_context: Annotated[UserContext, Depends(jwt_validator.verify_jwt_and_check_perms({AuthPerm.user_all}))],
    response: Response,
) -> InitRunResponse:
    """This endpoint sets up a test procedure as requested by client.
    Steps are:
        (1) Create a service/statefulset representing the isolated envoy test environment.
        (2) Init any state in the envoy environment.
        (3) Update the ingress with a path to the envoy environment.
    """
    # get user and the preferred certificate
    user, run_group = await select_user_run_group_or_raise(db.session, user_context, run_group_id, with_cert=True)
    if run_group.certificate_pem is None or run_group.is_device_cert is None:
        raise HTTPException(
            HTTPStatus.EXPECTATION_FAILED,
            detail=f"Your certificate for {run_group_id} {run_group.name} must be generated before making a test run.",
        )
    client_cert = x509.load_pem_x509_certificate(run_group.certificate_pem)
    if client_cert.not_valid_after_utc < datetime.now(timezone.utc):
        raise HTTPException(
            HTTPStatus.EXPECTATION_FAILED,
            detail="Your certificate has expired. Please regenerate your certificate and try again.",
        )

    # Discover the test stack ID - check for potential conflicts
    teststack_id: str | None = None
    if user.is_static_uri:
        teststack_id = generate_static_test_stack_id(user)

        # Because this is a static URI - we need to make sure there are no running test instances with this value set
        # (otherwise we are going to cause a collision and problems)
        # This is a limitation of enabling static URIs and the user will be warned about it when enabling things
        runs = await select_active_runs_for_user(db.session, user.user_id)
        if len(runs) > 0:
            run_ids_str = ",".join((str(r.run_id) for r in runs))
            raise HTTPException(
                HTTPStatus.CONFLICT,
                detail=f"Static URIs are enabled therefore only a single run can be active. The following run IDs are still active and will need to be finalised first: {run_ids_str}.",  # noqa: E501
            )

    else:
        teststack_id = generate_dynamic_test_stack_id()

    run_resource_names = get_resource_names(teststack_id)
    template_resource_names = get_template_names(run_group.csip_aus_version)

    # Create the run in a "provisioning" state so we can access the run_id
    run_id = await insert_run_for_run_group(
        db.session, run_group_id, teststack_id, test.test_procedure_id, RunStatus.provisioning, run_group.is_device_cert
    )

    settings = get_current_settings()

    try:
        # duplicate resources
        await clone_statefulset(template_resource_names, run_resource_names)
        await clone_service(template_resource_names, run_resource_names)

        # wait for statefulset's pod
        await wait_for_pod(run_resource_names)

        # inject initial state with either the device or aggregator cert data
        async with ClientSession(
            base_url=run_resource_names.runner_base_url,
            timeout=ClientTimeout(settings.test_execution_comms_timeout_seconds),
        ) as session:

            await wait_for_runner_health(session)

<<<<<<< HEAD
            yaml_definition = TestProcedure.get_yaml(test.test_procedure_id)
            run_request = RunRequest(
=======
            init_result = await RunnerClient.init(
                session=s,
                test_id=test.test_procedure_id,
                csip_aus_version=CSIPAusVersion(run_group.csip_aus_version),
                aggregator_certificate=None if run_group.is_device_cert else run_group.certificate_pem.decode(),
                device_certificate=run_group.certificate_pem.decode() if run_group.is_device_cert else None,
                subscription_domain=user.subscription_domain,
>>>>>>> 8775572c
                run_id=str(run_id),
                test_definition=TestDefinition(
                    test_procedure_id=test.test_procedure_id, yaml_definition=yaml_definition
                ),
                run_group=RunRequestRunGroup(
                    run_group_id="1",
                    name="group 1",
                    csip_aus_version=CSIPAusVersion(run_group.csip_aus_version),
                    test_certificates=TestCertificates(
                        aggregator=None if user.is_device_cert else pem_encoded_cert,
                        device=pem_encoded_cert if user.is_device_cert else None,
                    ),
                ),
                test_config=TestConfig(
                    pen=user.pen, subscription_domain=user.subscription_domain, is_static_url=user.is_static_uri
                ),
                test_user=TestUser(user_id=str(user.user_id), name="user1"),
            )
            init_result = await RunnerClient.new_init(session=session, run_request=run_request)

        # finally, include new service in ingress rule
        await add_ingress_rule(run_resource_names)

    except (CactusOrchestratorException, RunnerClientException) as exc:
        logger.info("Failure to initialise runner. Will teardown any resources.", exc_info=exc)
        await teardown_teststack(run_resource_names)
        raise HTTPException(HTTPStatus.INTERNAL_SERVER_ERROR, detail="Internal Server Error")

    # commit DB changes
    new_run_status = RunStatus.started if init_result.is_started else RunStatus.initialised
    await update_run_run_status(db.session, run_id, new_run_status)
    await db.session.commit()

    # set location header
    response.headers["Location"] = f"/run/{run_id}"

    return InitRunResponse(run_id=run_id, test_url=generate_envoy_dcap_uri(run_resource_names))


@router.post(
    "/run/{run_id}",
    status_code=HTTPStatus.OK,
)
async def start_run(
    run_id: int,
    user_context: Annotated[UserContext, Depends(jwt_validator.verify_jwt_and_check_perms({AuthPerm.user_all}))],
) -> StartRunResponse:
    """Request a test run to progress to the execution phase."""
    # get user
    user = await select_user_or_raise(db.session, user_context)

    # get run
    try:
        run = await select_user_run(db.session, user.user_id, run_id)
    except NoResultFound as exc:
        logger.debug(exc)
        raise HTTPException(status_code=HTTPStatus.NOT_FOUND, detail="Not Found")

    # resource ids
    run_resource_names = get_resource_names(run.teststack_id)

    # request runner starts run
    settings = get_current_settings()
    async with ClientSession(
        base_url=run_resource_names.runner_base_url,
        timeout=ClientTimeout(settings.test_execution_comms_timeout_seconds),
    ) as s:
        try:
            await RunnerClient.start(s)
        except RunnerClientException as exc:
            # Runner uses 412 to indicate unmet app-level preconditions (i.e. init phase steps not completed),
            # we 'proxy' this through.
            if exc.http_status_code == HTTPStatus.PRECONDITION_FAILED:
                logger.info(
                    f"Received a precondition failure on start for user {user.user_id} run {run_id}", exc_info=exc
                )
                error_message = (
                    "One or more preconditions are incomplete or invalid"
                    if exc.error_message is None
                    else exc.error_message
                )
                raise HTTPException(HTTPStatus.PRECONDITION_FAILED, error_message)

            # raising server error as default
            logger.error(f"Received an unexpected failure on start for user {user.user_id} run {run_id}", exc_info=exc)
            raise HTTPException(HTTPStatus.INTERNAL_SERVER_ERROR)

    # update status
    await update_run_run_status(session=db.session, run_id=run.run_id, run_status=RunStatus.started)
    await db.session.commit()

    return StartRunResponse(test_url=generate_envoy_dcap_uri(run_resource_names))


async def teardown_teststack(run_resource_names: RunResourceNames) -> None:
    """Tears down the envoy teststack (ingress rule + service + statefulset)"""
    # Remove ingress rule
    await remove_ingress_rule(run_resource_names)

    # Remove resources
    await delete_service(run_resource_names)
    await delete_statefulset(run_resource_names)


def is_all_criteria_met(runner_status: RunnerStatus | None) -> bool | None:

    if runner_status is None:
        return None

    criteria = runner_status.criteria if runner_status.criteria is not None else []
    request_history = runner_status.request_history if runner_status.request_history is not None else []

    return all((c.success for c in criteria)) and all((not bool(r.body_xml_errors) for r in request_history))


async def finalise_run(
    run: Run, url: str, session: AsyncSession, run_status: RunStatus, finalised_at: datetime, comms_timeout_seconds: int
) -> RunArtifact | None:

    async with ClientSession(base_url=url, timeout=ClientTimeout(comms_timeout_seconds)) as s:

        # We need our final status to evaluate whether all criteria are passing
        # But we don't want to block the finalisation if there's an issue fetching it
        try:
            final_status = await RunnerClient.status(s)
        except Exception as exc:
            logger.error("Error fetching final runner status.", exc_info=exc)
            final_status = None

        # NOTE: we are assuming that files are small, consider streaming to file store
        # if sizes increase.
        try:
            file_data = await RunnerClient.finalize(s)
        except Exception as exc:
            logger.error(f"Error finalizing run {run.run_id}", exc_info=exc)
            file_data = None
        compression = "zip"  # TODO: should also return compression or allow access to response header

    all_criteria_met = is_all_criteria_met(final_status)

    # If we were able to finalize - save the data. If not, we will still shut it down - people will be forced to redo
    if file_data:
        artifact = await create_runartifact(session, compression, file_data)
    else:
        artifact = None

    await update_run_with_runartifact_and_finalise(
        session, run, None if artifact is None else artifact.run_artifact_id, run_status, finalised_at, all_criteria_met
    )
    await session.commit()

    return artifact


@router.get("/run/{run_id}", status_code=HTTPStatus.OK)
async def get_individual_run(
    run_id: int,
    user_context: Annotated[UserContext, Depends(jwt_validator.verify_jwt_and_check_perms({AuthPerm.user_all}))],
) -> RunResponse:

    # get user
    user = await select_user_or_raise(db.session, user_context)

    # get run
    try:
        run = await select_user_run(db.session, user.user_id, run_id)
    except NoResultFound as exc:
        logger.debug(exc)
        raise HTTPException(status_code=HTTPStatus.NOT_FOUND, detail="Not Found")

    return map_run_to_run_response(run)


@router.delete("/run/{run_id}", status_code=HTTPStatus.NO_CONTENT)
async def delete_individual_run(
    run_id: int,
    user_context: Annotated[UserContext, Depends(jwt_validator.verify_jwt_and_check_perms({AuthPerm.user_all}))],
) -> None:

    # get user
    user = await select_user_or_raise(db.session, user_context)

    # get run
    try:
        run = await select_user_run(db.session, user.user_id, run_id)
    except NoResultFound as exc:
        logger.debug(exc)
        raise HTTPException(status_code=HTTPStatus.NOT_FOUND, detail="Not Found")

    await prepare_run_for_delete(run)
    await delete_runs(db.session, [run])
    await db.session.commit()


@router.post("/run/{run_id}/finalise", status_code=HTTPStatus.OK)
async def finalise_run_and_teardown_teststack(
    run_id: int,
    user_context: Annotated[UserContext, Depends(jwt_validator.verify_jwt_and_check_perms({AuthPerm.user_all}))],
) -> Response:
    """Returns 200 and a binary zip stream on success. Returns 201 if the finalize succeeded but there was an error
    fetching the finalized data. This call is idempotent - multiple calls will return the original values without
    updating the database."""
    # get user
    user = await select_user_or_raise(db.session, user_context)

    # get run
    try:
        run = await select_user_run_with_artifact(db.session, user.user_id, run_id)
    except NoResultFound as exc:
        logger.debug(exc)
        raise HTTPException(status_code=HTTPStatus.NOT_FOUND, detail="Not Found")

    # Don't attempt to cleanup / teardown if this has already been finalised
    if run.run_status in ACTIVE_RUN_STATUSES:
        settings = get_current_settings()

        # get resource names
        run_resource_names = get_resource_names(run.teststack_id)

        # finalise
        artifact = await finalise_run(
            run,
            run_resource_names.runner_base_url,
            db.session,
            RunStatus.finalised_by_client,
            datetime.now(timezone.utc),
            settings.test_execution_comms_timeout_seconds,
        )
        await db.session.commit()

        # teardown
        await teardown_teststack(run_resource_names)
    else:
        artifact = run.run_artifact

    if artifact is None:
        return Response(status_code=HTTPStatus.NO_CONTENT)
    else:
        return Response(
            status_code=HTTPStatus.OK,
            content=artifact.file_data,
            media_type=f"application/{artifact.compression}",
        )


@router.get("/run/{run_id}/artifact", status_code=HTTPStatus.OK)
async def get_run_artifact(
    run_id: int,
    user_context: Annotated[UserContext, Depends(jwt_validator.verify_jwt_and_check_perms({AuthPerm.user_all}))],
) -> Response:

    # get user
    user = await select_user_or_raise(db.session, user_context)

    # get run
    try:
        run = await select_user_run_with_artifact(db.session, user.user_id, run_id)
    except NoResultFound as exc:
        logger.debug(exc)
        raise HTTPException(status_code=HTTPStatus.NOT_FOUND, detail="Run does not exist.")

    if run.run_artifact is None:
        raise HTTPException(status_code=HTTPStatus.NOT_FOUND, detail="RunArtifact does not exist.")

    return Response(
        content=run.run_artifact.file_data,
        media_type=f"application/{run.run_artifact.compression}",
    )


@router.get("/run/{run_id}/status", status_code=HTTPStatus.OK)
async def get_run_status(
    run_id: int,
    user_context: Annotated[UserContext, Depends(jwt_validator.verify_jwt_and_check_perms({AuthPerm.user_all}))],
) -> RunnerStatus:
    """Can only fetch the status of a currently operating run.

    returns HTTP 200 on success with"""

    user = await select_user_or_raise(db.session, user_context)

    # get the run - make sure it's still "running"
    try:
        run = await select_user_run(db.session, user.user_id, run_id)
    except NoResultFound as exc:
        logger.debug(exc)
        raise HTTPException(status_code=HTTPStatus.NOT_FOUND, detail="Run does not exist.")
    if run.run_status not in ACTIVE_RUN_STATUSES:
        raise HTTPException(
            status_code=HTTPStatus.GONE,
            detail=f"Run {run_id} has terminated. Please download the final artifacts for status information.",
        )

    # Connect to the pod and talk to the runner's "status" endpoint. Forward the result along
    run_resource_names = get_resource_names(run.teststack_id)
    settings = get_current_settings()
    async with ClientSession(
        base_url=run_resource_names.runner_base_url,
        timeout=ClientTimeout(settings.test_execution_comms_timeout_seconds),
    ) as s:
        try:
            return await RunnerClient.status(s)
        except Exception as exc:
            logger.error(
                f"Error fetching runner status for run {run.run_id} @ {run_resource_names.runner_base_url}.",
                exc_info=exc,
            )
            raise HTTPException(
                status_code=HTTPStatus.INTERNAL_SERVER_ERROR,
                detail=f"Unable to connect to run {run.run_id}'s pod to fetch status.",
            )


@router.get("/run/{run_id}/requests", status_code=HTTPStatus.OK)
async def get_run_request_list(
    run_id: int,
    user_context: Annotated[UserContext, Depends(jwt_validator.verify_jwt_and_check_perms({AuthPerm.user_all}))],
) -> RequestList:
    """Fetches the set of client requests that the underlying runner has collected.

    returns HTTP 200 on success with a RequestList model"""

    user = await select_user_or_raise(db.session, user_context)

    # get the run - make sure it's still "running"
    try:
        run = await select_user_run(db.session, user.user_id, run_id)
    except NoResultFound as exc:
        logger.debug(exc)
        raise HTTPException(status_code=HTTPStatus.NOT_FOUND, detail="Run does not exist.")
    if run.run_status not in ACTIVE_RUN_STATUSES:
        raise HTTPException(
            status_code=HTTPStatus.GONE,
            detail=f"Run {run_id} has terminated. Please download the final artifacts for status information.",
        )

    # Connect to the pod and talk to the runner's "status" endpoint. Forward the result along
    run_resource_names = get_resource_names(run.teststack_id)
    settings = get_current_settings()
    async with ClientSession(
        base_url=run_resource_names.runner_base_url,
        timeout=ClientTimeout(settings.test_execution_comms_timeout_seconds),
    ) as s:
        try:
            return await RunnerClient.list_requests(s)
        except Exception as exc:
            logger.error(
                f"Error fetching runner request list for run {run.run_id} @ {run_resource_names.runner_base_url}.",
                exc_info=exc,
            )
            raise HTTPException(
                status_code=HTTPStatus.INTERNAL_SERVER_ERROR,
                detail=f"Unable to connect to run {run.run_id}'s pod to fetch request list.",
            )


@router.get("/run/{run_id}/requests/{request_id}", status_code=HTTPStatus.OK)
async def get_run_request_data(
    run_id: int,
    request_id: int,
    user_context: Annotated[UserContext, Depends(jwt_validator.verify_jwt_and_check_perms({AuthPerm.user_all}))],
) -> RequestData:
    """Fetches a specific client request that the underlying runner has collected. request_id can be discovered via
    get_run_request_list endpoint or from a RunnerStatus response.

    returns HTTP 200 on success with a RequestData model"""

    user = await select_user_or_raise(db.session, user_context)

    # get the run - make sure it's still "running"
    try:
        run = await select_user_run(db.session, user.user_id, run_id)
    except NoResultFound as exc:
        logger.debug(exc)
        raise HTTPException(status_code=HTTPStatus.NOT_FOUND, detail="Run does not exist.")
    if run.run_status not in ACTIVE_RUN_STATUSES:
        raise HTTPException(
            status_code=HTTPStatus.GONE,
            detail=f"Run {run_id} has terminated. Please download the final artifacts for status information.",
        )

    # Connect to the pod and talk to the runner's "status" endpoint. Forward the result along
    run_resource_names = get_resource_names(run.teststack_id)
    settings = get_current_settings()
    async with ClientSession(
        base_url=run_resource_names.runner_base_url,
        timeout=ClientTimeout(settings.test_execution_comms_timeout_seconds),
    ) as s:
        try:
            return await RunnerClient.get_request(s, request_id)
        except Exception as exc:
            logger.error(
                f"Error fetching runner req {request_id} for run {run.run_id} @ {run_resource_names.runner_base_url}.",
                exc_info=exc,
            )
            raise HTTPException(
                status_code=HTTPStatus.INTERNAL_SERVER_ERROR,
                detail=f"Unable to connect to run {run.run_id}'s pod to fetch request {request_id}.",
            )<|MERGE_RESOLUTION|>--- conflicted
+++ resolved
@@ -1,6 +1,5 @@
 import asyncio
 import logging
-import os
 from datetime import datetime, timezone
 from http import HTTPStatus
 from typing import Annotated
@@ -200,18 +199,8 @@
 
             await wait_for_runner_health(session)
 
-<<<<<<< HEAD
             yaml_definition = TestProcedure.get_yaml(test.test_procedure_id)
             run_request = RunRequest(
-=======
-            init_result = await RunnerClient.init(
-                session=s,
-                test_id=test.test_procedure_id,
-                csip_aus_version=CSIPAusVersion(run_group.csip_aus_version),
-                aggregator_certificate=None if run_group.is_device_cert else run_group.certificate_pem.decode(),
-                device_certificate=run_group.certificate_pem.decode() if run_group.is_device_cert else None,
-                subscription_domain=user.subscription_domain,
->>>>>>> 8775572c
                 run_id=str(run_id),
                 test_definition=TestDefinition(
                     test_procedure_id=test.test_procedure_id, yaml_definition=yaml_definition
@@ -221,8 +210,8 @@
                     name="group 1",
                     csip_aus_version=CSIPAusVersion(run_group.csip_aus_version),
                     test_certificates=TestCertificates(
-                        aggregator=None if user.is_device_cert else pem_encoded_cert,
-                        device=pem_encoded_cert if user.is_device_cert else None,
+                        aggregator=None if run_group.is_device_cert else run_group.certificate_pem.decode(),
+                        device=run_group.certificate_pem.decode() if run_group.is_device_cert else None,
                     ),
                 ),
                 test_config=TestConfig(

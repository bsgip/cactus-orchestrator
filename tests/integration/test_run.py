import os
from datetime import datetime, timedelta, timezone
from http import HTTPMethod, HTTPStatus
from itertools import product
from unittest.mock import Mock

import pytest
from aiohttp import ClientConnectorDNSError
from assertical.asserts.time import assert_nowish
from assertical.fake.generator import generate_class_instance
from assertical.fixtures.postgres import generate_async_session
from cactus_runner.client import RunnerClientException
from cactus_runner.models import (
    CriteriaEntry,
    InitResponseBody,
    RequestData,
    RequestEntry,
    RequestList,
    RunnerStatus,
    RunRequest,
    StepStatus,
)
from cactus_test_definitions import CSIPAusVersion
from cactus_test_definitions.client import TestProcedureId
from cryptography import x509
from cryptography.hazmat.primitives import serialization
from sqlalchemy import func, select, update
from sqlalchemy.orm import selectinload

from cactus_orchestrator.api.run import finalise_run, is_all_criteria_met
from cactus_orchestrator.k8s.resource import generate_static_test_stack_id
from cactus_orchestrator.model import Run, RunArtifact, RunGroup, RunStatus, User
from cactus_orchestrator.schema import (
    InitRunRequest,
    InitRunResponse,
    RunGroupRequest,
    RunGroupResponse,
    RunGroupUpdateRequest,
    RunResponse,
    StartRunResponse,
)
from tests.integration import MockedK8s


@pytest.mark.parametrize(
    "is_device_cert, run_group_id, expected_version",
    [
        (True, 1, "v1.2"),
        (False, 1, "v1.2"),
        (True, 2, "v1.3-beta/storage"),
        (False, 2, "v1.3-beta/storage"),
    ],
)
@pytest.mark.asyncio
async def test_spawn_teststack_and_init_run_dynamic_uris(
    client,
    k8s_mock: MockedK8s,
    pg_base_config,
    client_cert_pem_bytes,
    valid_jwt_user1,
    is_device_cert: bool,
    run_group_id: int,
    expected_version: str,
):
    """Just a simple test of starting a run with all k8s functions stubbed under various circumstances"""

    subscription_domain = "abc.def"

    k8s_mock.health.return_value = True

    k8s_mock.init.return_value = generate_class_instance(InitResponseBody, is_started=False)

    async with generate_async_session(pg_base_config) as session:
        user = (await session.execute(select(User).where(User.user_id == 1))).scalar_one()
        user.subscription_domain = subscription_domain
        user.is_static_uri = False

        run_group = (await session.execute(select(RunGroup).where(RunGroup.run_group_id == run_group_id))).scalar_one()
        run_group.certificate_pem = client_cert_pem_bytes
        run_group.is_device_cert = is_device_cert

        expected_static_uri = generate_static_test_stack_id(user)

        await session.commit()

    # Act
    req = InitRunRequest(test_procedure_id=TestProcedureId.ALL_01.value)
    res = await client.post(
        f"/run_group/{run_group_id}/run", json=req.model_dump(), headers={"Authorization": f"Bearer {valid_jwt_user1}"}
    )

    # Assert
    assert res.status_code == HTTPStatus.CREATED
    response_model = InitRunResponse.model_validate(res.json())
    assert os.environ["TEST_EXECUTION_FQDN"] in response_model.test_url, "The returned URI should be public facing"
    assert res.headers["Location"] == f"/run/{response_model.run_id}"

    # Check the k8s services were provisioned
    k8s_mock.clone_statefulset.assert_called_once()
    k8s_mock.clone_service.assert_called_once()
    k8s_mock.add_ingress_rule.assert_called_once()
    k8s_mock.wait_for_pod.assert_called_once()

    # Check init was called the correct params
    k8s_mock.init.assert_awaited_once()
    assert isinstance(k8s_mock.init.call_args_list[0].kwargs["run_request"], RunRequest)
    assert (
        k8s_mock.init.call_args_list[0].kwargs["run_request"].test_definition.test_procedure_id
        == TestProcedureId.ALL_01
    )
    if is_device_cert:
<<<<<<< HEAD
        assert k8s_mock.init.call_args_list[0].kwargs[
            "run_request"
        ].run_group.test_certificates.device == x509.load_der_x509_certificate(device_cert_bytes).public_bytes(
            serialization.Encoding.PEM
        ).decode(
            "utf-8"
        )
    else:
        assert k8s_mock.init.call_args_list[0].kwargs[
            "run_request"
        ].run_group.test_certificates.aggregator == x509.load_der_x509_certificate(agg_cert_bytes).public_bytes(
            serialization.Encoding.PEM
        ).decode(
            "utf-8"
        )
    assert k8s_mock.init.call_args_list[0].kwargs["run_request"].test_config.subscription_domain == subscription_domain
    assert k8s_mock.init.call_args_list[0].kwargs["run_request"].run_id == str(response_model.run_id)
    assert k8s_mock.init.call_args_list[0].kwargs["run_request"].run_group.csip_aus_version == expected_version
=======
        assert k8s_mock.init.call_args_list[0].kwargs["aggregator_certificate"] is None
        assert k8s_mock.init.call_args_list[0].kwargs["device_certificate"] == client_cert_pem_bytes.decode()
    else:
        assert k8s_mock.init.call_args_list[0].kwargs["aggregator_certificate"] == client_cert_pem_bytes.decode()
        assert k8s_mock.init.call_args_list[0].kwargs["device_certificate"] is None
    assert k8s_mock.init.call_args_list[0].kwargs["subscription_domain"] == subscription_domain
    assert k8s_mock.init.call_args_list[0].kwargs["run_id"] == str(response_model.run_id)
    assert k8s_mock.init.call_args_list[0].kwargs["csip_aus_version"] == expected_version
>>>>>>> 8775572c

    # Check the DB
    async with generate_async_session(pg_base_config) as session:
        new_run = (await session.execute(select(Run).where(Run.run_id == response_model.run_id))).scalar_one()
        assert new_run.run_group_id == run_group_id
        assert new_run.run_status == RunStatus.initialised
        assert new_run.finalised_at is None
        assert new_run.teststack_id in response_model.test_url
        assert_nowish(new_run.created_at)
        assert new_run.teststack_id != expected_static_uri


@pytest.mark.parametrize("is_device_cert, is_started_response", product([True, False], [True, False]))
@pytest.mark.asyncio
async def test_spawn_teststack_and_init_run_static_uri(
    client,
    k8s_mock: MockedK8s,
    pg_base_config,
    client_cert_pem_bytes,
    valid_jwt_user1,
    is_device_cert: bool,
    is_started_response: bool,
):
    """Just a simple test of starting a run with all k8s functions stubbed when URIs are requested to be static"""

    # The cert we WONT be using will be expired to ensure it doesn't block us

    subscription_domain = "abc.def"
    run_group_id = 1
    expected_version = "v1.2"

    k8s_mock.health.return_value = True

    k8s_mock.init.return_value = generate_class_instance(InitResponseBody, is_started=is_started_response)

    async with generate_async_session(pg_base_config) as session:
        # Firstly ensure all user runs are expired before we start
        await session.execute(update(Run).values(run_status=RunStatus.terminated).where(Run.run_group_id.in_([1, 2])))

        user = (await session.execute(select(User).where(User.user_id == 1))).scalar_one()
        user.subscription_domain = subscription_domain
        user.is_static_uri = True
        expected_static_uri = generate_static_test_stack_id(user)

        run_group = (await session.execute(select(RunGroup).where(RunGroup.run_group_id == run_group_id))).scalar_one()
        run_group.certificate_pem = client_cert_pem_bytes
        run_group.is_device_cert = is_device_cert

        await session.commit()

    # Act
    req = InitRunRequest(test_procedure_id=TestProcedureId.ALL_01.value)
    res = await client.post(
        f"/run_group/{run_group_id}/run", json=req.model_dump(), headers={"Authorization": f"Bearer {valid_jwt_user1}"}
    )

    # Assert
    assert res.status_code == HTTPStatus.CREATED
    response_model = InitRunResponse.model_validate(res.json())
    assert os.environ["TEST_EXECUTION_FQDN"] in response_model.test_url, "The returned URI should be public facing"
    assert res.headers["Location"] == f"/run/{response_model.run_id}"

    # Check the k8s services were provisioned
    k8s_mock.clone_statefulset.assert_called_once()
    k8s_mock.clone_service.assert_called_once()
    k8s_mock.add_ingress_rule.assert_called_once()
    k8s_mock.wait_for_pod.assert_called_once()

    # Check init was called the correct params
    k8s_mock.init.assert_awaited_once()
    assert isinstance(k8s_mock.init.call_args_list[0].kwargs["run_request"], RunRequest)
    assert (
        k8s_mock.init.call_args_list[0].kwargs["run_request"].test_definition.test_procedure_id
        == TestProcedureId.ALL_01
    )
    if is_device_cert:
<<<<<<< HEAD
        assert k8s_mock.init.call_args_list[0].kwargs[
            "run_request"
        ].run_group.test_certificates.device == x509.load_der_x509_certificate(device_cert_bytes).public_bytes(
            serialization.Encoding.PEM
        ).decode(
            "utf-8"
        )
    else:
        assert k8s_mock.init.call_args_list[0].kwargs[
            "run_request"
        ].run_group.test_certificates.aggregator == x509.load_der_x509_certificate(agg_cert_bytes).public_bytes(
            serialization.Encoding.PEM
        ).decode(
            "utf-8"
        )
    assert k8s_mock.init.call_args_list[0].kwargs["run_request"].test_config.subscription_domain == subscription_domain
    assert k8s_mock.init.call_args_list[0].kwargs["run_request"].run_id == str(response_model.run_id)
    assert k8s_mock.init.call_args_list[0].kwargs["run_request"].run_group.csip_aus_version == expected_version
=======
        assert k8s_mock.init.call_args_list[0].kwargs["aggregator_certificate"] is None
        assert k8s_mock.init.call_args_list[0].kwargs["device_certificate"] == client_cert_pem_bytes.decode()
    else:
        assert k8s_mock.init.call_args_list[0].kwargs["aggregator_certificate"] == client_cert_pem_bytes.decode()
        assert k8s_mock.init.call_args_list[0].kwargs["device_certificate"] is None
    assert k8s_mock.init.call_args_list[0].kwargs["subscription_domain"] == subscription_domain
    assert k8s_mock.init.call_args_list[0].kwargs["run_id"] == str(response_model.run_id)
    assert k8s_mock.init.call_args_list[0].kwargs["csip_aus_version"] == expected_version

    # Check the DB
    async with generate_async_session(pg_base_config) as session:
        new_run = (await session.execute(select(Run).where(Run.run_id == response_model.run_id))).scalar_one()
        assert new_run.run_group_id == run_group_id

        if is_started_response:
            assert new_run.run_status == RunStatus.started
        else:
            assert new_run.run_status == RunStatus.initialised
        assert new_run.finalised_at is None
        assert new_run.teststack_id in response_model.test_url
        assert_nowish(new_run.created_at)
        assert new_run.teststack_id == expected_static_uri
>>>>>>> 8775572c


@pytest.mark.asyncio
async def test_spawn_teststack_and_init_tolerant_to_status_errors(
    client,
    k8s_mock: MockedK8s,
    pg_base_config,
    client_cert_pem_bytes,
    valid_jwt_user1,
):
    """The status will return failure a couple of times (as seen in real world testing) - the server should tolerate
    a small number of failures if the status eventually becomes good"""

    # The cert we WONT be using will be expired to ensure it doesn't block us
    subscription_domain = "abc.def"
    run_group_id = 1

    k8s_mock.health.side_effect = [ClientConnectorDNSError("mock 1", Mock()), False, True]

    k8s_mock.init.return_value = generate_class_instance(InitResponseBody, is_started=False)

    async with generate_async_session(pg_base_config) as session:
        user = (await session.execute(select(User).where(User.user_id == 1))).scalar_one()
        user.subscription_domain = subscription_domain
        user.is_static_uri = False

        run_group = (await session.execute(select(RunGroup).where(RunGroup.run_group_id == run_group_id))).scalar_one()
        run_group.certificate_pem = client_cert_pem_bytes

        await session.commit()

    # Act
    req = InitRunRequest(test_procedure_id=TestProcedureId.ALL_01.value)
    res = await client.post(
        f"/run_group/{run_group_id}/run", json=req.model_dump(), headers={"Authorization": f"Bearer {valid_jwt_user1}"}
    )

    # Assert
    assert res.status_code == HTTPStatus.CREATED
    response_model = InitRunResponse.model_validate(res.json())
    assert os.environ["TEST_EXECUTION_FQDN"] in response_model.test_url, "The returned URI should be public facing"
    assert res.headers["Location"] == f"/run/{response_model.run_id}"

    # Check the k8s services were provisioned
    k8s_mock.clone_statefulset.assert_called_once()
    k8s_mock.clone_service.assert_called_once()
    k8s_mock.add_ingress_rule.assert_called_once()
    k8s_mock.wait_for_pod.assert_called_once()

    # Check init/status were called
    k8s_mock.init.assert_awaited_once()
    k8s_mock.health.call_count == 3

    # Check the DB
    async with generate_async_session(pg_base_config) as session:
        new_run = (await session.execute(select(Run).where(Run.run_id == response_model.run_id))).scalar_one()
        assert new_run.run_group_id == run_group_id
        assert new_run.run_status == RunStatus.initialised
        assert_nowish(new_run.created_at)


@pytest.mark.asyncio
async def test_spawn_teststack_and_init_too_many_status_errors(
    client,
    k8s_mock: MockedK8s,
    pg_base_config,
    client_cert_pem_bytes,
    valid_jwt_user1,
):
    """If the status check during init is constantly failing - ensure that the init is aborted and the test stack
    is torn down"""

    # The cert we WONT be using will be expired to ensure it doesn't block us
    subscription_domain = "abc.def"
    run_group_id = 1

    k8s_mock.health.side_effect = False
    k8s_mock.init.return_value = generate_class_instance(InitResponseBody, is_started=False)

    async with generate_async_session(pg_base_config) as session:
        user = (await session.execute(select(User).where(User.user_id == 1))).scalar_one()
        user.subscription_domain = subscription_domain
        user.is_static_uri = False

        run_group = (await session.execute(select(RunGroup).where(RunGroup.run_group_id == run_group_id))).scalar_one()
        run_group.certificate_pem = client_cert_pem_bytes

        await session.commit()

    # Act
    req = InitRunRequest(test_procedure_id=TestProcedureId.ALL_01.value)
    res = await client.post(
        f"/run_group/{run_group_id}/run",
        json=req.model_dump(),
        headers={"Authorization": f"Bearer {valid_jwt_user1}"},
        timeout=timedelta(seconds=30),
    )

    # Assert
    assert res.status_code == HTTPStatus.INTERNAL_SERVER_ERROR

    # Check the k8s services were provisioned - and then torn down
    k8s_mock.clone_statefulset.assert_called_once()
    k8s_mock.clone_service.assert_called_once()
    k8s_mock.wait_for_pod.assert_called_once()

    k8s_mock.delete_service.assert_called_once()
    k8s_mock.delete_statefulset.assert_called_once()
    k8s_mock.remove_ingress_rule.assert_called_once()

    # Check init/status were called
    assert k8s_mock.health.call_count > 0
    k8s_mock.init.assert_not_called()


@pytest.mark.parametrize(
    "is_device_cert",
    [True, False],
)
@pytest.mark.asyncio
async def test_spawn_teststack_and_init_run_static_uri_collision(
    client,
    k8s_mock: MockedK8s,
    pg_base_config,
    client_cert_pem_bytes,
    valid_jwt_user1,
    is_device_cert: bool,
):
    """Starting a static URI run should fail if there is an existing run for the user"""

    subscription_domain = "abc.def"
    run_group_id = 1

    k8s_mock.health.return_value = True
    k8s_mock.init.return_value = generate_class_instance(InitResponseBody, is_started=False)

    async with generate_async_session(pg_base_config) as session:
        user = (await session.execute(select(User).where(User.user_id == 1))).scalar_one()
        user.subscription_domain = subscription_domain
        user.is_static_uri = True

        run_group = (await session.execute(select(RunGroup).where(RunGroup.run_group_id == run_group_id))).scalar_one()
        run_group.certificate_pem = client_cert_pem_bytes
        run_group.is_device_cert = is_device_cert

        await session.commit()

    # Act
    req = InitRunRequest(test_procedure_id=TestProcedureId.ALL_01.value)
    res = await client.post(
        f"/run_group/{run_group_id}/run", json=req.model_dump(), headers={"Authorization": f"Bearer {valid_jwt_user1}"}
    )

    # Assert
    assert res.status_code == HTTPStatus.CONFLICT

    # Check the k8s services were NOT provisioned
    k8s_mock.clone_statefulset.assert_not_called()
    k8s_mock.clone_service.assert_not_called()
    k8s_mock.add_ingress_rule.assert_not_called()
    k8s_mock.wait_for_pod.assert_not_called()


@pytest.mark.parametrize("run_group_id", [3, 99])
@pytest.mark.asyncio
async def test_spawn_teststack_and_init_run_bad_run_group_id(
    client,
    k8s_mock: MockedK8s,
    valid_jwt_user1,
    run_group_id: int,
):
    """Can't start a run for a run group outside user's scope"""

    # Act
    req = InitRunRequest(test_procedure_id=TestProcedureId.ALL_01.value)
    res = await client.post(
        f"/run_group/{run_group_id}/run", json=req.model_dump(), headers={"Authorization": f"Bearer {valid_jwt_user1}"}
    )

    # Assert
    assert res.status_code == HTTPStatus.FORBIDDEN

    # Check the k8s services were NOT provisioned
    k8s_mock.clone_statefulset.assert_not_called()
    k8s_mock.clone_service.assert_not_called()
    k8s_mock.add_ingress_rule.assert_not_called()
    k8s_mock.wait_for_pod.assert_not_called()


@pytest.mark.parametrize(
    "is_device_cert",
    [True, False],
)
@pytest.mark.asyncio
async def test_spawn_teststack_and_init_run_expired_certs(
    client,
    k8s_mock: MockedK8s,
    pg_base_config,
    client_cert_expired_pem_bytes,
    valid_jwt_user1,
    is_device_cert: bool,
):
    """Can't start a run for a run group outside user's scope"""

    run_group_id = 1

    # Arrange
    async with generate_async_session(pg_base_config) as session:
        run_group = (await session.execute(select(RunGroup).where(RunGroup.run_group_id == run_group_id))).scalar_one()
        run_group.certificate_pem = client_cert_expired_pem_bytes
        run_group.is_device_cert = is_device_cert
        await session.commit()

    # Act
    req = InitRunRequest(test_procedure_id=TestProcedureId.ALL_01.value)
    res = await client.post(
        f"/run_group/{run_group_id}/run", json=req.model_dump(), headers={"Authorization": f"Bearer {valid_jwt_user1}"}
    )

    # Assert
    assert res.status_code == HTTPStatus.EXPECTATION_FAILED

    # Check the k8s services were NOT provisioned
    k8s_mock.clone_statefulset.assert_not_called()
    k8s_mock.clone_service.assert_not_called()
    k8s_mock.add_ingress_rule.assert_not_called()
    k8s_mock.wait_for_pod.assert_not_called()


@pytest.mark.parametrize(
    "is_device_cert",
    [True, False],
)
@pytest.mark.asyncio
async def test_spawn_teststack_and_init_run_teardown_on_init_failure(
    client,
    k8s_mock: MockedK8s,
    pg_base_config,
    client_cert_pem_bytes,
    valid_jwt_user1,
    is_device_cert: bool,
):
    """k8s resources should be deallocated if a failure happens during init"""

    # The cert we WONT be using will be expired to ensure it doesn't block us
    run_group_id = 1

    # Arrange
    async with generate_async_session(pg_base_config) as session:
        run_group = (await session.execute(select(RunGroup).where(RunGroup.run_group_id == run_group_id))).scalar_one()
        run_group.certificate_pem = client_cert_pem_bytes
        run_group.is_device_cert = is_device_cert

        await session.commit()

    k8s_mock.init.side_effect = RunnerClientException("My mock exception")

    # Act
    req = InitRunRequest(test_procedure_id=TestProcedureId.ALL_01.value)
    res = await client.post(
        f"/run_group/{run_group_id}/run", json=req.model_dump(), headers={"Authorization": f"Bearer {valid_jwt_user1}"}
    )

    # Assert
    assert res.status_code == HTTPStatus.INTERNAL_SERVER_ERROR

    # Check the k8s services were provisioned AND removed
    k8s_mock.clone_statefulset.assert_called_once()
    k8s_mock.clone_service.assert_called_once()
    k8s_mock.wait_for_pod.assert_called_once()
    k8s_mock.delete_service.assert_called_once()
    k8s_mock.delete_statefulset.assert_called_once()
    k8s_mock.remove_ingress_rule.assert_called_once()

    # Check init was called the correct params
    k8s_mock.init.assert_called_once()


@pytest.mark.parametrize("run_id, expected_success", [(6, True), (1, False), (99, False)])
@pytest.mark.asyncio
async def test_start_run(
    client, k8s_mock: MockedK8s, pg_base_config, valid_jwt_user2, run_id: int, expected_success: bool
):
    """Can a user start runs that are visible to them?"""

    # Act
    res = await client.post(f"/run/{run_id}", headers={"Authorization": f"Bearer {valid_jwt_user2}"})

    # Assert
    if expected_success:
        assert res.status_code == HTTPStatus.OK
        response_model = StartRunResponse.model_validate(res.json())
        assert os.environ["TEST_EXECUTION_FQDN"] in response_model.test_url, "The returned URI should be public facing"

        k8s_mock.start.assert_called_once()

        async with generate_async_session(pg_base_config) as session:
            new_run = (await session.execute(select(Run).where(Run.run_id == run_id))).scalar_one()
            assert new_run.run_status == RunStatus.started
    else:
        assert res.status_code == HTTPStatus.NOT_FOUND

        k8s_mock.start.assert_not_called()

        async with generate_async_session(pg_base_config) as session:
            new_run = (await session.execute(select(Run).where(Run.run_id == run_id))).scalar_one_or_none()
            if new_run is not None:
                assert new_run.run_status == RunStatus.initialised


@pytest.mark.asyncio
async def test_start_run_precondition_failed(client, k8s_mock: MockedK8s, pg_base_config, valid_jwt_user1):
    """Will a precondition failed error from the runner proxy the right info to the client"""

    # Arrange
    error_message = "my mock error message"
    k8s_mock.start.side_effect = RunnerClientException(
        "Some sort of error", http_status_code=HTTPStatus.PRECONDITION_FAILED, error_message=error_message
    )
    run_id = 1

    # Act
    response = await client.post(f"/run/{run_id}", headers={"Authorization": f"Bearer {valid_jwt_user1}"})

    # Assert
    assert response.status_code == HTTPStatus.PRECONDITION_FAILED
    data = response.json()
    assert data["detail"] == error_message, "The error message we want to communicate is sent via the detail prop"


@pytest.mark.parametrize(
    "run_group_id, finalised, expected_run_ids",
    [(1, None, [8, 7, 4, 3, 2, 1]), (1, True, [7, 4, 3, 2]), (1, False, [8, 1]), (2, None, [5]), (3, None, None)],
)
@pytest.mark.asyncio
async def test_get_group_runs_paginated(
    client,
    pg_base_config,
    valid_jwt_user1,
    run_group_id: int,
    finalised: bool | None,
    expected_run_ids: list[int] | None,
):
    """Test retrieving paginated user runs"""

    params = {}
    if finalised is not None:
        params["finalised"] = finalised

    # Act
    res = await client.get(
        f"/run_group/{run_group_id}/run", params=params, headers={"Authorization": f"Bearer {valid_jwt_user1}"}
    )

    # Assert
    if expected_run_ids is None:
        assert res.status_code == HTTPStatus.FORBIDDEN
    else:
        assert res.status_code == HTTPStatus.OK
        data = res.json()
        assert isinstance(data, dict)
        assert "items" in data
        assert expected_run_ids == [i["run_id"] for i in data["items"]]


@pytest.mark.parametrize(
    "run_id, expected_status",
    [(1, HTTPStatus.OK), (7, HTTPStatus.OK), (5, HTTPStatus.OK), (6, HTTPStatus.NOT_FOUND), (99, HTTPStatus.NOT_FOUND)],
)
@pytest.mark.asyncio
async def test_get_individual_run(client, pg_base_config, valid_jwt_user1, run_id, expected_status):
    """Test fetching a single run by ID"""

    # Act
    res = await client.get(f"/run/{run_id}", headers={"Authorization": f"Bearer {valid_jwt_user1}"})

    # Assert
    assert res.status_code == expected_status
    if expected_status == HTTPStatus.OK:
        run_response = RunResponse.model_validate_json(res.text)
        assert run_response.run_id == run_id
        assert run_response.test_url


@pytest.mark.parametrize(
    "run_id, expected_status, expected_k8s_teardown, expected_delete",
    [
        (1, HTTPStatus.NO_CONTENT, True, True),
        (2, HTTPStatus.NO_CONTENT, False, True),
        (4, HTTPStatus.NO_CONTENT, False, True),
        (6, HTTPStatus.NOT_FOUND, False, False),  # Another user owns this run
        (99, HTTPStatus.NOT_FOUND, False, False),  # run DNE
    ],
)
@pytest.mark.asyncio
async def test_delete_individual_run(
    client,
    pg_base_config,
    valid_jwt_user1,
    k8s_mock: MockedK8s,
    run_id: int,
    expected_status: HTTPStatus,
    expected_k8s_teardown: bool,
    expected_delete: bool,
):
    """Can individual runs be deleted for a specific user"""

    # Act
    async with generate_async_session(pg_base_config) as session:
        before_run_count = (await session.execute(select(func.count()).select_from(Run))).scalar_one()

    response = await client.delete(f"/run/{run_id}", headers={"Authorization": f"Bearer {valid_jwt_user1}"})

    # Assert
    assert response.status_code == expected_status
    async with generate_async_session(pg_base_config) as session:
        after_run_count = (await session.execute(select(func.count()).select_from(Run))).scalar_one()
        db_run = (await session.execute(select(Run).where(Run.run_id == run_id))).scalar_one_or_none()

        if expected_delete:
            assert after_run_count == before_run_count - 1
            assert db_run is None
        else:
            assert after_run_count == before_run_count

    if expected_k8s_teardown:
        k8s_mock.delete_service.assert_called_once()
        k8s_mock.delete_statefulset.assert_called_once()
        k8s_mock.remove_ingress_rule.assert_called_once()
    else:
        k8s_mock.delete_service.assert_not_called()
        k8s_mock.delete_statefulset.assert_not_called()
        k8s_mock.remove_ingress_rule.assert_not_called()


@pytest.mark.parametrize(
    "runner_status, expected",
    [
        (None, None),
        (
            generate_class_instance(
                RunnerStatus,
                step_status={},
                criteria=[CriteriaEntry(True, "", ""), CriteriaEntry(True, "", "")],
                request_history=[
                    RequestEntry("", "", HTTPMethod.GET, HTTPStatus.BAD_REQUEST, datetime.now(), "", [], 0),
                    RequestEntry("", "", HTTPMethod.POST, HTTPStatus.OK, datetime.now(), "", None, 0),
                ],
            ),
            True,
        ),
        (
            generate_class_instance(
                RunnerStatus,
                step_status={},
                criteria=[],
                request_history=[],
            ),
            True,
        ),
        (
            generate_class_instance(
                RunnerStatus,
                step_status={},
                criteria=None,
                request_history=None,
            ),
            True,
        ),
        (
            generate_class_instance(
                RunnerStatus,
                step_status={},
                criteria=[CriteriaEntry(True, "", ""), CriteriaEntry(True, "", "")],
                request_history=[
                    RequestEntry("", "", HTTPMethod.GET, HTTPStatus.BAD_REQUEST, datetime.now(), "", None, 0),
                    RequestEntry("", "", HTTPMethod.POST, HTTPStatus.OK, datetime.now(), "", ["validation error"], 0),
                ],
            ),
            False,
        ),  # validation error
        (
            generate_class_instance(
                RunnerStatus,
                step_status={},
                criteria=[CriteriaEntry(True, "", ""), CriteriaEntry(False, "", "")],
                request_history=[
                    RequestEntry("", "", HTTPMethod.GET, HTTPStatus.BAD_REQUEST, datetime.now(), "", None, 0),
                    RequestEntry("", "", HTTPMethod.POST, HTTPStatus.OK, datetime.now(), "", [], 0),
                ],
            ),
            False,
        ),  # criteria error
    ],
)
def test_is_all_criteria_met(runner_status: RunnerStatus | None, expected: bool | None):
    actual = is_all_criteria_met(runner_status)
    assert actual is expected


@pytest.mark.parametrize(
    "runner_status, all_criteria_met",
    [
        (
            generate_class_instance(
                RunnerStatus,
                step_status={},
                criteria=[CriteriaEntry(True, "", "")],
                request_history=[RequestEntry("a", "b", "c", HTTPStatus.OK, datetime(2022, 11, 20), "", [], 0)],
            ),
            True,
        ),
        (
            generate_class_instance(
                RunnerStatus,
                step_status={},
                criteria=[CriteriaEntry(False, "", "")],
                request_history=[],
            ),
            False,
        ),
        (
            generate_class_instance(
                RunnerStatus,
                step_status={"step1": StepStatus.RESOLVED},
                criteria=[CriteriaEntry(True, "", "")],
                request_history=[
                    RequestEntry("a", "b", "c", HTTPStatus.OK, datetime(2022, 11, 20), "", ["an error"], 0)
                ],
            ),
            False,
        ),
    ],
)
@pytest.mark.asyncio
async def test_finalise_run_creates_run_artifact_and_updates_run(
    pg_base_config, k8s_mock: MockedK8s, runner_status, all_criteria_met
):
    """Finalize correctly updates the DB with data requested from the runner"""
    # Arrange
    finalize_data = b"file_data"

    k8s_mock.status.return_value = runner_status
    k8s_mock.finalize.return_value = finalize_data
    finalise_time = datetime(2023, 4, 5, tzinfo=timezone.utc)
    timeout_seconds = 10

    # Act
    async with generate_async_session(pg_base_config) as session:
        run = (await session.execute(select(Run).where(Run.run_id == 1))).scalar_one()
        result = await finalise_run(
            run, "http://mockurl", session, RunStatus.finalised_by_client, finalise_time, timeout_seconds
        )
        assert isinstance(result, RunArtifact)

    # Assert
    k8s_mock.status.assert_called_once()
    k8s_mock.finalize.assert_called_once()
    async with generate_async_session(pg_base_config) as session:
        run = (
            await session.execute(select(Run).where(Run.run_id == 1).options(selectinload(Run.run_artifact)))
        ).scalar_one()

        assert run.finalised_at == finalise_time
        assert run.run_status == RunStatus.finalised_by_client
        assert run.all_criteria_met is all_criteria_met
        assert run.run_artifact.file_data == finalize_data


@pytest.mark.asyncio
async def test_finalise_run_handles_runner_finalize_failure(
    pg_base_config,
    k8s_mock: MockedK8s,
):
    """Finalize still updates the record as finalised even if runner misbehaves"""
    # Arrange
    runner_status = generate_class_instance(
        RunnerStatus, step_status={"step1": StepStatus.RESOLVED}, request_history=[]
    )  # This is a success status

    k8s_mock.status.return_value = runner_status
    k8s_mock.finalize.side_effect = Exception("mock exception")
    finalise_time = datetime(2023, 4, 5, tzinfo=timezone.utc)
    timeout_seconds = 10

    # Act
    async with generate_async_session(pg_base_config) as session:
        run = (await session.execute(select(Run).where(Run.run_id == 1))).scalar_one()
        result = await finalise_run(
            run, "http://mockurl", session, RunStatus.finalised_by_client, finalise_time, timeout_seconds
        )
        assert result is None

    # Assert
    k8s_mock.status.assert_called_once()
    k8s_mock.finalize.assert_called_once()
    async with generate_async_session(pg_base_config) as session:
        run = (
            await session.execute(select(Run).where(Run.run_id == 1).options(selectinload(Run.run_artifact)))
        ).scalar_one()

        assert run.finalised_at == finalise_time
        assert run.run_status == RunStatus.finalised_by_client
        assert run.all_criteria_met is True
        assert run.run_artifact is None


@pytest.mark.asyncio
async def test_finalise_run_handles_runner_status_failure(
    pg_base_config,
    k8s_mock: MockedK8s,
):
    """Finalize will still proceed even if the runner status cannot be determined"""
    # Arrange
    finalize_data = b"file_data"

    k8s_mock.status.side_effect = Exception("my mock exception")
    k8s_mock.finalize.return_value = finalize_data
    finalise_time = datetime(2023, 4, 5, tzinfo=timezone.utc)
    timeout_seconds = 10

    # Act
    async with generate_async_session(pg_base_config) as session:
        run = (await session.execute(select(Run).where(Run.run_id == 1))).scalar_one()
        result = await finalise_run(
            run, "http://mockurl", session, RunStatus.finalised_by_client, finalise_time, timeout_seconds
        )
        assert isinstance(result, RunArtifact)

    # Assert
    k8s_mock.status.assert_called_once()
    k8s_mock.finalize.assert_called_once()
    async with generate_async_session(pg_base_config) as session:
        run = (
            await session.execute(select(Run).where(Run.run_id == 1).options(selectinload(Run.run_artifact)))
        ).scalar_one()

        assert run.finalised_at == finalise_time
        assert run.run_status == RunStatus.finalised_by_client
        assert run.all_criteria_met is None
        assert run.run_artifact.file_data == finalize_data


@pytest.mark.asyncio
async def test_finalise_run_and_teardown_teststack_success(client, pg_base_config, k8s_mock, valid_jwt_user1):
    # Arrange
    finalize_data = b"\x1f\x8b\x08\x00I\xe9\xe4g\x02\xff\xcb,)N\xccM\xf5M,\xca\xcc\x07\x00\xcd\xcc5\xc5\x0b\x00\x00\x00"
    k8s_mock.finalize.return_value = finalize_data
    k8s_mock.status.return_value = generate_class_instance(RunnerStatus, step_status={})

    # Act
    response = await client.post("/run/1/finalise", headers={"Authorization": f"Bearer {valid_jwt_user1}"})

    # Assert
    assert response.status_code == 200
    assert response.content == finalize_data

    k8s_mock.finalize.assert_called_once()
    k8s_mock.status.assert_called_once()

    async with generate_async_session(pg_base_config) as session:
        run = (
            await session.execute(select(Run).where(Run.run_id == 1).options(selectinload(Run.run_artifact)))
        ).scalar_one()

        assert_nowish(run.finalised_at)
        assert run.run_status == RunStatus.finalised_by_client
        assert run.all_criteria_met is True
        assert run.run_artifact.file_data == finalize_data


@pytest.mark.asyncio
async def test_finalise_run_and_teardown_teststack_idempotent(client, pg_base_config, k8s_mock, valid_jwt_user1):
    """Tests that finalising the same run multiple times will not cause any weird side effects"""

    # Arrange
    finalize_data = b"\x1f\x8b\x08\x00I\xe9\xe4g\x02\xff\xcb,)N\xccM\xf5M,\xca\xcc\x07\x00\xcd\xcc5\xc5\x0b\x00\x00\x00"
    k8s_mock.finalize.side_effect = [finalize_data, Exception("Mock exception - shouldn't be raised")]
    k8s_mock.status.side_effect = [
        generate_class_instance(RunnerStatus, step_status={}),
        Exception("Mock exception - shouldn't be raised"),
    ]

    # First request should perform normally and update the DB
    response1 = await client.post("/run/1/finalise", headers={"Authorization": f"Bearer {valid_jwt_user1}"})
    assert response1.status_code == 200
    assert response1.content == finalize_data
    async with generate_async_session(pg_base_config) as session:
        run = (
            await session.execute(select(Run).where(Run.run_id == 1).options(selectinload(Run.run_artifact)))
        ).scalar_one()

        original_finalised_at = run.finalised_at

        assert_nowish(run.finalised_at)
        assert run.run_status == RunStatus.finalised_by_client
        assert run.all_criteria_met is True
        assert run.run_artifact.file_data == finalize_data

    # We should've only cleaned up and finalised once (for the first request)
    k8s_mock.delete_statefulset.assert_called_once()
    k8s_mock.remove_ingress_rule.assert_called_once()
    k8s_mock.delete_service.assert_called_once()
    k8s_mock.finalize.assert_called_once()
    k8s_mock.status.assert_called_once()

    # Fire off the same request again - it should return the exact same data and the DB should still be OK
    response2 = await client.post("/run/1/finalise", headers={"Authorization": f"Bearer {valid_jwt_user1}"})
    assert response2.status_code == 200
    assert response2.content == finalize_data
    async with generate_async_session(pg_base_config) as session:
        run = (
            await session.execute(select(Run).where(Run.run_id == 1).options(selectinload(Run.run_artifact)))
        ).scalar_one()

        assert run.finalised_at == original_finalised_at, "This shouldn't have changed"
        assert run.run_status == RunStatus.finalised_by_client
        assert run.all_criteria_met is True
        assert run.run_artifact.file_data == finalize_data

    # We should've only cleaned up and finalised once (for the first request)
    k8s_mock.delete_statefulset.assert_called_once()
    k8s_mock.remove_ingress_rule.assert_called_once()
    k8s_mock.delete_service.assert_called_once()
    k8s_mock.finalize.assert_called_once()
    k8s_mock.status.assert_called_once()


@pytest.mark.parametrize(
    "run_id, expected_status",
    [
        (1, HTTPStatus.OK),
        (5, HTTPStatus.OK),
        (8, HTTPStatus.OK),
        (2, HTTPStatus.GONE),
        (6, HTTPStatus.NOT_FOUND),
        (99, HTTPStatus.NOT_FOUND),
    ],
)
async def test_get_run_status(k8s_mock, client, pg_base_config, valid_jwt_user1, run_id, expected_status):
    """Does fetching the run status work under success conditions"""

    # Act
    status_response_data = generate_class_instance(RunnerStatus, generate_relationships=True, step_status={})
    k8s_mock.status.return_value = status_response_data

    res = await client.get(f"run/{run_id}/status", headers={"Authorization": f"Bearer {valid_jwt_user1}"})

    # Assert
    assert res.status_code == expected_status
    if expected_status == HTTPStatus.OK:
        actual_status = RunnerStatus.from_dict(res.json())
        assert actual_status == status_response_data
        k8s_mock.status.assert_called_once()
    else:
        k8s_mock.status.assert_not_called()


@pytest.mark.parametrize(
    "run_id, expected_status",
    [
        (1, HTTPStatus.OK),
        (5, HTTPStatus.OK),
        (8, HTTPStatus.OK),
        (2, HTTPStatus.GONE),
        (6, HTTPStatus.NOT_FOUND),
        (99, HTTPStatus.NOT_FOUND),
    ],
)
async def test_get_run_request_list(k8s_mock, client, pg_base_config, valid_jwt_user1, run_id, expected_status):
    """Does fetching the run request list work under common conditions"""

    # Act
    expected_request_list = generate_class_instance(RequestList)
    k8s_mock.list_requests.return_value = expected_request_list

    res = await client.get(f"run/{run_id}/requests", headers={"Authorization": f"Bearer {valid_jwt_user1}"})

    # Assert
    assert res.status_code == expected_status
    if expected_status == HTTPStatus.OK:
        actual_list = RequestList.from_dict(res.json())
        assert actual_list == expected_request_list
        k8s_mock.list_requests.assert_called_once()
    else:
        k8s_mock.list_requests.assert_not_called()


@pytest.mark.parametrize(
    "run_id, expected_status",
    [
        (1, HTTPStatus.OK),
        (5, HTTPStatus.OK),
        (8, HTTPStatus.OK),
        (2, HTTPStatus.GONE),
        (6, HTTPStatus.NOT_FOUND),
        (99, HTTPStatus.NOT_FOUND),
    ],
)
async def test_get_run_request_data(
    k8s_mock: MockedK8s, client, pg_base_config, valid_jwt_user1, run_id, expected_status
):
    """Does fetching the run request list work under common conditions"""

    # Act
    request_id = 315163161
    expected_request_data = generate_class_instance(RequestData)
    k8s_mock.get_request.return_value = expected_request_data

    res = await client.get(
        f"run/{run_id}/requests/{request_id}", headers={"Authorization": f"Bearer {valid_jwt_user1}"}
    )

    # Assert
    assert res.status_code == expected_status
    if expected_status == HTTPStatus.OK:
        actual_request = RequestData.from_dict(res.json())
        assert actual_request == expected_request_data
        k8s_mock.get_request.assert_called_once()
        assert (
            k8s_mock.get_request.call_args_list[0].args[1] == request_id
        )  # Ensuring request_id is passed to runner client
    else:
        k8s_mock.get_request.assert_not_called()<|MERGE_RESOLUTION|>--- conflicted
+++ resolved
@@ -109,35 +109,20 @@
         == TestProcedureId.ALL_01
     )
     if is_device_cert:
-<<<<<<< HEAD
-        assert k8s_mock.init.call_args_list[0].kwargs[
-            "run_request"
-        ].run_group.test_certificates.device == x509.load_der_x509_certificate(device_cert_bytes).public_bytes(
-            serialization.Encoding.PEM
-        ).decode(
-            "utf-8"
+        assert k8s_mock.init.call_args_list[0].kwargs["run_request"].run_group.test_certificates.aggregator is None
+        assert (
+            k8s_mock.init.call_args_list[0].kwargs["run_request"].run_group.test_certificates.device
+            == client_cert_pem_bytes.decode()
         )
     else:
-        assert k8s_mock.init.call_args_list[0].kwargs[
-            "run_request"
-        ].run_group.test_certificates.aggregator == x509.load_der_x509_certificate(agg_cert_bytes).public_bytes(
-            serialization.Encoding.PEM
-        ).decode(
-            "utf-8"
+        assert k8s_mock.init.call_args_list[0].kwargs["run_request"].run_group.test_certificates.device is None
+        assert (
+            k8s_mock.init.call_args_list[0].kwargs["run_request"].run_group.test_certificates.aggregator
+            == client_cert_pem_bytes.decode()
         )
     assert k8s_mock.init.call_args_list[0].kwargs["run_request"].test_config.subscription_domain == subscription_domain
     assert k8s_mock.init.call_args_list[0].kwargs["run_request"].run_id == str(response_model.run_id)
     assert k8s_mock.init.call_args_list[0].kwargs["run_request"].run_group.csip_aus_version == expected_version
-=======
-        assert k8s_mock.init.call_args_list[0].kwargs["aggregator_certificate"] is None
-        assert k8s_mock.init.call_args_list[0].kwargs["device_certificate"] == client_cert_pem_bytes.decode()
-    else:
-        assert k8s_mock.init.call_args_list[0].kwargs["aggregator_certificate"] == client_cert_pem_bytes.decode()
-        assert k8s_mock.init.call_args_list[0].kwargs["device_certificate"] is None
-    assert k8s_mock.init.call_args_list[0].kwargs["subscription_domain"] == subscription_domain
-    assert k8s_mock.init.call_args_list[0].kwargs["run_id"] == str(response_model.run_id)
-    assert k8s_mock.init.call_args_list[0].kwargs["csip_aus_version"] == expected_version
->>>>>>> 8775572c
 
     # Check the DB
     async with generate_async_session(pg_base_config) as session:
@@ -214,34 +199,20 @@
         == TestProcedureId.ALL_01
     )
     if is_device_cert:
-<<<<<<< HEAD
-        assert k8s_mock.init.call_args_list[0].kwargs[
-            "run_request"
-        ].run_group.test_certificates.device == x509.load_der_x509_certificate(device_cert_bytes).public_bytes(
-            serialization.Encoding.PEM
-        ).decode(
-            "utf-8"
+        assert k8s_mock.init.call_args_list[0].kwargs["run_request"].run_group.test_certificates.aggregator is None
+        assert (
+            k8s_mock.init.call_args_list[0].kwargs["run_request"].run_group.test_certificates.device
+            == client_cert_pem_bytes.decode()
         )
     else:
-        assert k8s_mock.init.call_args_list[0].kwargs[
-            "run_request"
-        ].run_group.test_certificates.aggregator == x509.load_der_x509_certificate(agg_cert_bytes).public_bytes(
-            serialization.Encoding.PEM
-        ).decode(
-            "utf-8"
+        assert k8s_mock.init.call_args_list[0].kwargs["run_request"].run_group.test_certificates.device is None
+        assert (
+            k8s_mock.init.call_args_list[0].kwargs["run_request"].run_group.test_certificates.aggregator
+            == client_cert_pem_bytes.decode()
         )
     assert k8s_mock.init.call_args_list[0].kwargs["run_request"].test_config.subscription_domain == subscription_domain
     assert k8s_mock.init.call_args_list[0].kwargs["run_request"].run_id == str(response_model.run_id)
     assert k8s_mock.init.call_args_list[0].kwargs["run_request"].run_group.csip_aus_version == expected_version
-=======
-        assert k8s_mock.init.call_args_list[0].kwargs["aggregator_certificate"] is None
-        assert k8s_mock.init.call_args_list[0].kwargs["device_certificate"] == client_cert_pem_bytes.decode()
-    else:
-        assert k8s_mock.init.call_args_list[0].kwargs["aggregator_certificate"] == client_cert_pem_bytes.decode()
-        assert k8s_mock.init.call_args_list[0].kwargs["device_certificate"] is None
-    assert k8s_mock.init.call_args_list[0].kwargs["subscription_domain"] == subscription_domain
-    assert k8s_mock.init.call_args_list[0].kwargs["run_id"] == str(response_model.run_id)
-    assert k8s_mock.init.call_args_list[0].kwargs["csip_aus_version"] == expected_version
 
     # Check the DB
     async with generate_async_session(pg_base_config) as session:
@@ -256,7 +227,6 @@
         assert new_run.teststack_id in response_model.test_url
         assert_nowish(new_run.created_at)
         assert new_run.teststack_id == expected_static_uri
->>>>>>> 8775572c
 
 
 @pytest.mark.asyncio
